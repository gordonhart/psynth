use anyhow::{anyhow, Result};
use cpal::traits::{DeviceTrait, HostTrait, StreamTrait};

#[allow(unused_imports)]
use psynth::{
    generators,
    filters,
    consumers,
    controls,
    sampling,
    Consumer,
    FilterComposable,
    Sample,
    music::notes,
};


fn main() -> Result<()> {
    let host = cpal::default_host();
    let output_device = host
        .default_output_device()
        .ok_or_else(|| anyhow!("missing default output device"))?;

    // hardcode to match WAV files, not the best solution but OK for now
    let config = cpal::StreamConfig { channels: 2, sample_rate: cpal::SampleRate(44100) };
    println!("config: {:?}", config);

    let channels = config.channels as usize;
    let rate: u32 = config.sample_rate.0;

<<<<<<< HEAD
    // not source controlled, ripped from freesound.org (awesome website!)
    let kick = "../wavs/371192__karolist__acoustic-kick.wav";
    // let hum = "../wavs/17231__meatball4u__hum2.wav";
    let mut consumer = consumers::MonoConsumer::new(channels)
        .bind(controls::join(vec![
            generators::metronome(rate, 120.0, sampling::VecTrack::try_from_wav_file(rate, kick)?)
                .fork(|l, r| controls::join2(
                    controls::GeneratorPot::new(generators::square(rate, 1.0 / 4.0)),
                    l.compose(filters::comb(rate, 0.25, 0.25, filters::CombDirection::FeedBack)),
                    r)),
            generators::sine(rate, controls::StdinPot::default())
                .compose(filters::gain(0.1))
                .compose(filters::reverb(rate, 0.0, 0.0))
                .compose(filters::gain(controls::sine_pot(rate, 1.0 / 3.0, 0.0, 1.0))),
            // generators::repeat(sampling::VecTrack::try_from_wav_file(rate, hum)?)
            //     .compose(filters::gain(0.25)),
            ]));
=======
    // demonstrate a key reading `true`/`false` values from stdin, with hardcoded attack and
    // sustain functions that ramp by t^2
    let mut consumer = consumers::MonoConsumer::new(channels)
        .bind(psynth::keys::SimpleKey::new(
            generators::sine(rate, notes::Hz::from(notes::Tone::try_from("F#3")?)),
            controls::StdinPot::new("bool", false, |l| Ok(l.parse::<bool>()?)),
            move |i| {
                let i_frac = (i as f32) / (rate as f32);
                if i_frac >= 1.0 { 1.0 } else { i_frac * i_frac }
            },
            move |i| {
                let i_frac = (i as f32) / (rate as f32);
                if i_frac >= 1.0 { 0.0 } else { (1.0 - i_frac) * (1.0 - i_frac) }
            },
            ).into_generator())
        ;
>>>>>>> cb3a5290

    let output_stream = output_device.build_output_stream(
        &config,
        move |obuf: &mut [Sample]| consumer.fill(obuf),
        move |err| panic!("audio stream error: {:?}", err),
    )?;
    output_stream.play()?;

    // time out after 60 seconds
    std::thread::sleep(std::time::Duration::from_secs(600));

    Ok(())
}<|MERGE_RESOLUTION|>--- conflicted
+++ resolved
@@ -28,25 +28,6 @@
     let channels = config.channels as usize;
     let rate: u32 = config.sample_rate.0;
 
-<<<<<<< HEAD
-    // not source controlled, ripped from freesound.org (awesome website!)
-    let kick = "../wavs/371192__karolist__acoustic-kick.wav";
-    // let hum = "../wavs/17231__meatball4u__hum2.wav";
-    let mut consumer = consumers::MonoConsumer::new(channels)
-        .bind(controls::join(vec![
-            generators::metronome(rate, 120.0, sampling::VecTrack::try_from_wav_file(rate, kick)?)
-                .fork(|l, r| controls::join2(
-                    controls::GeneratorPot::new(generators::square(rate, 1.0 / 4.0)),
-                    l.compose(filters::comb(rate, 0.25, 0.25, filters::CombDirection::FeedBack)),
-                    r)),
-            generators::sine(rate, controls::StdinPot::default())
-                .compose(filters::gain(0.1))
-                .compose(filters::reverb(rate, 0.0, 0.0))
-                .compose(filters::gain(controls::sine_pot(rate, 1.0 / 3.0, 0.0, 1.0))),
-            // generators::repeat(sampling::VecTrack::try_from_wav_file(rate, hum)?)
-            //     .compose(filters::gain(0.25)),
-            ]));
-=======
     // demonstrate a key reading `true`/`false` values from stdin, with hardcoded attack and
     // sustain functions that ramp by t^2
     let mut consumer = consumers::MonoConsumer::new(channels)
@@ -63,7 +44,6 @@
             },
             ).into_generator())
         ;
->>>>>>> cb3a5290
 
     let output_stream = output_device.build_output_stream(
         &config,
